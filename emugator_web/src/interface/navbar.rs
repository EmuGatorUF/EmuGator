use emugator_core::assembler::{self, AssembledProgram, AssemblerError};
use emugator_core::emulator::{AnyEmulatorState, EmulatorOption};

use dioxus::prelude::*;
use dioxus_logger::tracing::info;
use std::collections::BTreeSet;
use std::ops::Deref;

use dioxus_free_icons::Icon;
use dioxus_free_icons::icons::ld_icons::{LdCircleArrowRight, LdCircleCheck, LdInfo, LdPlay};
use dioxus_free_icons::icons::ld_icons::{LdClock2, LdClock3, LdClock6, LdClock9, LdClock12};

#[component]
#[allow(non_snake_case)]
pub fn Navbar(
    source: ReadOnlySignal<String>,
    assembled_program: Signal<Option<AssembledProgram>>,
    assembler_errors: Signal<Vec<AssemblerError>>,
    emulator_state: Signal<Option<AnyEmulatorState>>,
    selected_emulator: Signal<EmulatorOption>,
    breakpoints: ReadOnlySignal<BTreeSet<usize>>,
    minimize_console: Signal<bool>,
    help_panel_displayed: Signal<bool>
) -> Element {
    let is_started = emulator_state.read().is_some();
    let is_assembled = assembled_program.read().is_some();
    let error_count = assembler_errors.read().len();

    let mut tick = use_signal(|| 1);

    rsx! {
        nav { class: "bg-gray-900 text-white w-full py-2 px-4 flex items-center justify-between shadow-md border-b-2 border-gray-950",
            div { class: "flex items-center",
                span { class: "text-xl font-semibold text-blue-400 mr-4", "EmuGator" }
                div { class: "flex space-x-2",
                    button {
                        class: "bg-green-600 gap-x-1 hover:bg-green-700 text-white font-medium py-1 px-2 rounded transition duration-150 ease-in-out flex items-center",
                        onclick: move |_| {
                            info!("Start clicked");
                            match assembler::assemble(&source.read()) {
                                Ok(assembled) => {
                                    info!("Final assembly succeeded.");
                                    let new_state = AnyEmulatorState::new_of_type(
                                        &assembled,
                                        *selected_emulator.read(),
                                    );
                                    emulator_state.set(Some(new_state));
                                    assembled_program.set(Some(assembled));
                                    assembler_errors.set(Vec::new());
                                    minimize_console.set(false);
                                }
                                Err(errors) => {
                                    info!("Final assembly failed.");
                                    assembled_program.set(None);
                                    assembler_errors.set(errors);
                                }
                            }
                        },
                        Icon { width: 15, icon: LdPlay }
                        "Start"
                    }

                    button {
                        class: format!(
                            "{} font-medium py-1 px-2 rounded transition duration-150 ease-in-out flex gap-x-1 items-center",
                            if is_started {
                                "bg-indigo-600 hover:bg-indigo-700 text-white"
                            } else {
                                "bg-gray-600 text-gray-300 cursor-not-allowed"
                            },
                        ),
                        disabled: !is_started,
                        onclick: move |_| {
                            let new_tick = *tick.read() + 1;
                            tick.set(new_tick);
                            if let Some(mut program) = assembled_program.as_mut() {
                                let new_state = emulator_state
                                    .read()
                                    .as_ref()
                                    .map(|e| e.clock(&mut program));
                                emulator_state.set(new_state);
                            }
                        },
                        match *tick.read() % 4 {
                            0 => rsx! {
                                Icon { width: 18, icon: LdClock12 }
                            },
                            1 => rsx! {
                                Icon { width: 18, icon: LdClock3 }
                            },
                            2 => rsx! {
                                Icon { width: 18, icon: LdClock6 }
                            },
                            _ => rsx! {
                                Icon { width: 18, icon: LdClock9 }
                            },
                        }
                        "Tick Clock"
                    }
                    button {
                        class: format!(
                            "{} text-white font-medium py-1 px-2 rounded transition duration-150 ease-in-out flex items-center gap-x-1",
                            if is_started {
                                "bg-indigo-600 hover:bg-indigo-700 text-white"
                            } else {
                                "bg-gray-600 text-gray-300 cursor-not-allowed"
                            },
                        ),
                        disabled: !is_started,
                        onclick: move |_| {
                            if let Some(mut program) = assembled_program.as_mut() {
                                let new_state = emulator_state
                                    .read()
                                    .as_ref()
                                    .map(|e| { e.clock_until_next_instruction(&mut program, 1000) });
                                emulator_state.set(new_state);
                            }
                        },
                        Icon { width: 17, icon: LdCircleArrowRight }
                        "Next Instruction"
                    }
                    button {
                        class: format!(
                            "{} text-white font-medium py-1 px-2 rounded transition duration-150 ease-in-out flex items-center gap-x-1",
                            if is_started {
                                "bg-indigo-600 hover:bg-indigo-700 text-white"
                            } else {
                                "bg-gray-600 text-gray-300 cursor-not-allowed"
                            },
                        ),
                        disabled: !is_started,
                        onclick: move |_| {
                            if let Some(mut program) = assembled_program.as_mut() {
                                let new_state = emulator_state
                                    .read()
                                    .as_ref()
                                    .map(|e| {
                                        e.clock_until_break(&mut program, breakpoints.read().deref(), 10_000)
                                    });
                                emulator_state.set(new_state);
                            }
                        },
                        Icon { width: 17, icon: LdCircleArrowRight }
                        "Until Break"
                    }
                }
            }
            div { class: "flex items-stretch space-x-2",
                span {
                    class: format!(
                        "text-white text-sm font-medium {} rounded py-1 px-2 flex items-center gap-x-1",
                        if is_assembled {
                            "bg-green-600"
                        } else if error_count > 0 {
                            "bg-red-600"
                        } else {
                            "bg-gray-700"
                        },
                    ),
                    if is_assembled {
                        Icon { width: 17, icon: LdCircleCheck }
                        if is_started {
                            "Program Running"
                        } else {
                            "Program Assembled"
                        }
                    } else if error_count > 0 {
                        svg {
                            class: "w-4 h-4 mr-1 fill-current",
                            xmlns: "http://www.w3.org/2000/svg",
                            view_box: "0 0 20 20",
                            path {
                                d: "M10 18a8 8 0 100-16 8 8 0 000 16zM8.707 7.293a1 1 0 00-1.414 1.414L8.586 10l-1.293 1.293a1 1 0 101.414 1.414L10 11.414l1.293 1.293a1 1 0 001.414-1.414L11.414 10l1.293-1.293a1 1 0 00-1.414-1.414L10 8.586 8.707 7.293z",
                                fill_rule: "evenodd",
                                clip_rule: "evenodd",
                            }
                        }
                        "Errors: {error_count}"
                    } else {
                        "Ready"
                    }
                }
                button {
                    class: "bg-yellow-600 hover:bg-yellow-700 text-white font-medium py-1 px-2 rounded transition duration-150 ease-in-out flex gap-x-1 items-center",
                    onclick: move |_| {
                        let new_selection = selected_emulator.read().other();
                        selected_emulator.set(new_selection);
                        emulator_state.set(None);
                    },
                    img { width: 20, src: "assets/pipeline.svg" }
                    "{selected_emulator.read().display_string()}"
                }
                button {
                    class: "bg-gray-700 hover:bg-gray-600 text-white text-sm font-medium py-1 px-2 rounded transition duration-150 ease-in-out",
<<<<<<< HEAD
                    onclick: move |_| {
                        let help_panel_toggle = !*help_panel_displayed.read();
                        help_panel_displayed.set(help_panel_toggle);
                        info!("Help panel toggled: {:?}", help_panel_toggle);
                    },
                    Icon {
                        width: 18,
                        icon: LdInfo
                    }
=======
                    onclick: move |_| {},
                    Icon { width: 18, icon: LdInfo }
>>>>>>> 4890aa8a
                }
            }
        }
    }
}<|MERGE_RESOLUTION|>--- conflicted
+++ resolved
@@ -192,7 +192,6 @@
                 }
                 button {
                     class: "bg-gray-700 hover:bg-gray-600 text-white text-sm font-medium py-1 px-2 rounded transition duration-150 ease-in-out",
-<<<<<<< HEAD
                     onclick: move |_| {
                         let help_panel_toggle = !*help_panel_displayed.read();
                         help_panel_displayed.set(help_panel_toggle);
@@ -202,10 +201,6 @@
                         width: 18,
                         icon: LdInfo
                     }
-=======
-                    onclick: move |_| {},
-                    Icon { width: 18, icon: LdInfo }
->>>>>>> 4890aa8a
                 }
             }
         }
