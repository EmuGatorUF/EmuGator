--- conflicted
+++ resolved
@@ -123,25 +123,9 @@
             panic!("JALR target addess is not on a 4-byte boundary");
         }
 
-<<<<<<< HEAD
-fn BEQ(instr: &Instruction, state: &mut EmulatorState) {
-    let immed = (instr.immediate(InstructionFormat::B)).unwrap();
-    let new_pc = state
-        .pipeline
-        .datapath
-        .instr_addr_o
-        .checked_add_signed(immed)
-        .unwrap();
-
-    // if unaligned on 4-byte boundary
-    if new_pc & 0x003 != 0x00 {
-        panic!("BEQ instruction immediate it not on a 4-byte boundary");
-    }
-=======
         // stores pc+4 into rd
         let rd = instr.rd() as usize;
         state.x[rd] = state.pipeline.ID_pc + 4;
->>>>>>> 34717ccc
 
         // update PC
         state.pipeline.datapath.instr_addr_o = new_pc;
@@ -443,19 +427,10 @@
     let rs = instr.rs1() as usize;
     let immediate = instr.immediate(InstructionFormat::I).unwrap() as u32;
 
-<<<<<<< HEAD
-    if (bits!(instr.raw(), 30) == 0) {
-        state.x[rd] = state.x[rs] >> (immediate & 0x1F);
-    } else {
-        // SRAI
-        state.x[rd] = (state.x[rs] as i32 >> (immediate & 0x1F)) as u32;
-    }
-=======
     // TODO: ask christo if I can ignore the 0x1F
     let shamt = immediate & 0x1F;
     state.x[rd] = state.x[rs] >> (immediate & 0x1F)
         | (bitmask!(31;32-shamt) * bits!(state.x[rs], 31) * bits!(instr.raw(), 30));
->>>>>>> 34717ccc
 }
 
 fn ADD(instr: &Instruction, state: &mut EmulatorState) {
