--- conflicted
+++ resolved
@@ -80,23 +80,6 @@
 
 fn JAL(instr: &Instruction, state: &mut EmulatorState) {
     // TODO: Push onto Return Address stack when rd = x1/x5
-<<<<<<< HEAD
-    let immed = (instr.immediate(InstructionFormat::J)).unwrap();
-    let new_pc = state
-        .pipeline
-        .datapath
-        .instr_addr_o
-        .checked_add_signed(immed)
-        .unwrap() - 8;
-
-    // if unaligned on 4-byte boundary
-    if new_pc & 0x00000003 != 0x00 {
-        panic!("JAL instruction immediate it not on a 4-byte boundary");
-    }
-    // stores pc+4 into rd
-    let rd = instr.rd() as usize;
-    state.x[rd] = state.pipeline.datapath.instr_addr_o + 4 - 8;
-=======
     if state.pipeline.datapath.id_multicycle == 0 {
         let immed = (instr.immediate(InstructionFormat::J)).unwrap();
         let new_pc = state
@@ -112,7 +95,6 @@
         // stores pc+4 into rd
         let rd = instr.rd() as usize;
         state.x[rd] = state.pipeline.ID_pc + 4;
->>>>>>> 6afd0c3f
 
         // update PC
         state.pipeline.datapath.instr_addr_o = new_pc;
@@ -126,23 +108,6 @@
 
 fn JALR(instr: &Instruction, state: &mut EmulatorState) {
     // TODO: Push onto RAS
-<<<<<<< HEAD
-    let immed = (instr.immediate(InstructionFormat::I)).unwrap();
-    let new_pc = state.x[instr.rs1() as usize] & 0xFFFFFFFE;
-
-    // if unaligned on 4-byte boundary
-    if new_pc & 0x003 != 0x00 {
-        panic!("JALR target addess is not on a 4-byte boundary");
-    }
-
-    // stores pc+4 into rd
-    let rd = instr.rd() as usize;
-    state.x[rd] = state.pipeline.datapath.instr_addr_o + 4 - 8;
-
-    // update PC
-    state.pipeline.datapath.instr_addr_o = new_pc;
-}
-=======
     if state.pipeline.datapath.id_multicycle == 0 {
         let immed = (instr.immediate(InstructionFormat::I)).unwrap();
         let new_pc = (state
@@ -157,7 +122,6 @@
         if new_pc & 0x003 != 0x00 {
             panic!("JALR target addess is not on a 4-byte boundary");
         }
->>>>>>> 6afd0c3f
 
         // stores pc+4 into rd
         let rd = instr.rd() as usize;
@@ -173,20 +137,6 @@
     }
 }
 
-<<<<<<< HEAD
-fn BNE(instr: &Instruction, state: &mut EmulatorState) {
-    let immed = (instr.immediate(InstructionFormat::B)).unwrap();
-    let new_pc = state
-        .pipeline
-        .datapath
-        .instr_addr_o
-        .checked_add_signed(immed)
-        .unwrap() - 8;
-
-    // if unaligned on 4-byte boundary
-    if new_pc & 0x003 != 0x00 {
-        panic!("BNE instruction immediate it not on a 4-byte boundary");
-=======
 fn BEQ(instr: &Instruction, state: &mut EmulatorState) {
     if state.pipeline.datapath.id_multicycle == 0 {
         let immed = (instr.immediate(InstructionFormat::B)).unwrap();
@@ -210,7 +160,6 @@
     } else {
         state.pipeline.datapath.id_multicycle = 0;
         state.pipeline.datapath.fetch_enable_i = true;
->>>>>>> 6afd0c3f
     }
 }
 
