#![allow(non_snake_case)]
use crate::isa::{Operands, ISA};

use super::*;

fn write(map: &mut BTreeMap<u32, u8>, address: u32, bytes: &[u8]) {
    for (i, &byte) in bytes.iter().enumerate() {
        map.insert(address + i as u32, byte);
    }
}

fn populate(map: &mut BTreeMap<u32, u8>, instructions: &[Instruction]) {
    for (i, &instruction) in instructions.iter().enumerate() {
        write(map, (4 * i) as u32, &instruction.raw().to_le_bytes());
    }
}

#[test]
fn test_LUI() {
    let mut emulator: Emulator = Emulator::new();

    let mut instruction_map: BTreeMap<u32, u8> = BTreeMap::new();
    let mut data_map: BTreeMap<u32, u8> = BTreeMap::new();

    // LUI ( x1 := 0x12345000)
    populate(
        &mut instruction_map,
        &[
            ISA::LUI.build(Operands {
                rd: 1,
                imm: 0x12345000,
                ..Default::default()
            }),
            ISA::LUI.build(Operands {
                rd: 0,
                imm: 0x12345000,
                ..Default::default()
            }),
        ],
    );

    // Instruction fetch
    emulator.clock(&instruction_map, &mut data_map);

    // After LUI, x1 should be loaded with the upper 20 bits of the immediate
    emulator.clock(&instruction_map, &mut data_map);
    assert_eq!(emulator.state().x[1], 0x12345000);
    emulator.clock(&instruction_map, &mut data_map);
    assert_eq!(emulator.state().x[0], 0x0);
}

#[test]
fn test_AUIPC() {
    let mut emulator: Emulator = Emulator::new();

    let mut instruction_map: BTreeMap<u32, u8> = BTreeMap::new();
    let mut data_map: BTreeMap<u32, u8> = BTreeMap::new();

    // AUIPC ( x1 := PC + 0x12345000)
    populate(
        &mut instruction_map,
        &[ISA::AUIPC.build(Operands {
            rd: 1,
            imm: 0x12345000,
            ..Default::default()
        })],
    );

    // Instruction fetch
    emulator.clock(&instruction_map, &mut data_map);

    // After AUIPC, x1 should hold the value (PC + 0x12345000)
    emulator.clock(&instruction_map, &mut data_map);
    assert_eq!(
        emulator.state().x[1],
        emulator.state().pipeline.datapath.instr_addr_o + 0x12345000
    );
}

#[test]
fn test_JAL() {
    let mut emulator: Emulator = Emulator::new();

    let mut instruction_map: BTreeMap<u32, u8> = BTreeMap::new();
    let mut data_map: BTreeMap<u32, u8> = BTreeMap::new();

    // JAL ( x1 := PC + 4, jump to PC + 0x100)
    populate(
        &mut instruction_map,
        &[ISA::JAL.build(Operands {
            rd: 1,
            imm: 0x100,
            ..Default::default()
        })],
    );

    // Instruction fetch
    emulator.clock(&instruction_map, &mut data_map);

    // After JAL, x1 should contain PC + 4, and the PC should jump to PC + 0x100
    let pc = emulator.state().pipeline.datapath.instr_addr_o;
    emulator.clock(&instruction_map, &mut data_map);
    assert_eq!(emulator.state().x[1], pc + 4);
    assert_eq!(emulator.state().pipeline.datapath.instr_addr_o, pc + 0x100);
}

#[test]
fn test_JAL_neg_offset() {
    let mut emulator: Emulator = Emulator::new();

    let mut instruction_map: BTreeMap<XLEN, u8> = BTreeMap::new();
    let mut data_map: BTreeMap<XLEN, u8> = BTreeMap::new();

    // JAL ( x1 := PC + 4, jump to PC + 0xFFC)
    populate(
        &mut instruction_map,
        &[
            Instruction::I(0b0010011, 5, 0b000, 0, 1),  // ADDI ( x5 := x0 + 1)
            Instruction::I(0b0010011, 5, 0b000, 0, 1),  // ADDI ( x5 := x0 + 1)
            Instruction::J(0b1101111, 1, -4)         // JAL (pc = pc - 4)
        ]        
    );

    // Instruction fetch
    emulator.clock(&instruction_map, &mut data_map);
    // ADDI ( x5 := x0 + 1)
    emulator.clock(&instruction_map, &mut data_map);
    // ADDI ( x5 := x0 + 1)
    emulator.clock(&instruction_map, &mut data_map);

    // After JAL, x1 should contain PC + 4, and the PC should jump to PC + 0x840
    let pc = emulator.state().pipeline.datapath.instr_addr_o;
    emulator.clock(&instruction_map, &mut data_map);
    assert_eq!(emulator.state().x[1], pc + 4);
    assert_eq!(emulator.state().pipeline.datapath.instr_addr_o, pc - 0x04);
}

#[test]
#[should_panic(expected = "JAL instruction immediate it not on a 4-byte boundary")]
fn test_JAL_panic() {
    let mut emulator: Emulator = Emulator::new();

    let mut instruction_map: BTreeMap<XLEN, u8> = BTreeMap::new();
    let mut data_map: BTreeMap<XLEN, u8> = BTreeMap::new();

    // JAL ( x1 := PC + 4, jump to PC + 0x123)
    populate(
        &mut instruction_map,
        &[Instruction::J(0b1101111, 1, 0x123)]
    );

    // Instruction fetch
    emulator.clock(&instruction_map, &mut data_map);

    // After JAL, x1 should contain PC + 4, and the PC should jump to PC + 0x100
    let pc = emulator.state().pipeline.datapath.instr_addr_o;
    emulator.clock(&instruction_map, &mut data_map);
}

#[test]
fn test_JALR() {
    let mut emulator: Emulator = Emulator::new();

    let mut instruction_map: BTreeMap<u32, u8> = BTreeMap::new();
    let mut data_map: BTreeMap<u32, u8> = BTreeMap::new();

    populate(
        &mut instruction_map,
        &[
            ISA::JALR.build(Operands {
                rd: 1,
                rs1: 2,
                imm: 0x4,
                ..Default::default()
            }), // JALR ( x1 := PC + 4, jump to (x2 + 0x4) & ~1)
        ],
    );

    // Instruction fetch
    emulator.clock(&instruction_map, &mut data_map);

    // After JALR, x1 should contain PC + 4, and the PC should jump to (x2 + 0x4) & ~1
    let pc = emulator.state().pipeline.datapath.instr_addr_o;
    emulator.clock(&instruction_map, &mut data_map);
    assert_eq!(emulator.state().x[1], pc + 4);
    assert_eq!(
        emulator.state().pipeline.datapath.instr_addr_o,
        (pc + emulator.state().x[2] + 0x4) & !1
    );
}

#[test]
fn test_BEQ() {
    let mut emulator: Emulator = Emulator::new();

    let mut instruction_map: BTreeMap<u32, u8> = BTreeMap::new();
    let mut data_map: BTreeMap<u32, u8> = BTreeMap::new();

    populate(
        &mut instruction_map,
        &[
<<<<<<< HEAD
            Instruction::I(0b0010011, 1, 0b000, 0, 1),      // ADDI ( x1 := x0 + 1)
            Instruction::B(0b1100011, 0b000, 1, 2, 0x10),   // BEQ (branch if x1 == x2)
            Instruction::B(0b1100011, 0b000, 0, 2, 0x10)    // BEQ (branch if x0 == x2)
        ]
=======
            ISA::ADDI.build(Operands {
                rd: 1,
                rs1: 0,
                imm: 1,
                ..Default::default()
            }), // ADDI ( x1 := x0 + 1)
            ISA::BEQ.build(Operands {
                rs1: 1,
                rs2: 2,
                imm: 0x10,
                ..Default::default()
            }), // BEQ (branch if x1 == x2)
            ISA::BEQ.build(Operands {
                rs1: 0,
                rs2: 2,
                imm: 0x10,
                ..Default::default()
            }), // BEQ (branch if x0 == x2)
        ],
>>>>>>> 75cde555
    );

    // Instruction fetch
    emulator.clock(&instruction_map, &mut data_map);
    // ADDI ( x1 := x0 + 1)
    emulator.clock(&instruction_map, &mut data_map);

    // Check whether the branch occurs (branch to PC + 0x4 if x1 == x2)
    let pc = emulator.state().pipeline.datapath.instr_addr_o;
    emulator.clock(&instruction_map, &mut data_map);
    assert_eq!(emulator.state().pipeline.datapath.instr_addr_o, pc + 0x4);

    // Check whether the branch occurs (branch to PC + 0x10 if x0 == x2)
    let pc = emulator.state().pipeline.datapath.instr_addr_o;
    emulator.clock(&instruction_map, &mut data_map);
    assert_eq!(emulator.state().pipeline.datapath.instr_addr_o, pc + 0x10);
}

#[test]
fn test_BNE() {
    let mut emulator: Emulator = Emulator::new();

    let mut instruction_map: BTreeMap<u32, u8> = BTreeMap::new();
    let mut data_map: BTreeMap<u32, u8> = BTreeMap::new();

    populate(
        &mut instruction_map,
        &[
            ISA::ADDI.build(Operands {
                rd: 1,
                rs1: 0,
                imm: 1,
                ..Default::default()
            }), // ADDI ( x1 := x0 + 1)
            ISA::BNE.build(Operands {
                rs1: 0,
                rs2: 2,
                imm: 0x10,
                ..Default::default()
            }), // BNE (branch if x0 != x2)
            ISA::BNE.build(Operands {
                rs1: 1,
                rs2: 2,
                imm: 0x10,
                ..Default::default()
            }), // BNE (branch if x1 != x2)
        ],
    );

    // Instruction fetch
    emulator.clock(&instruction_map, &mut data_map);
    // ADDI ( x1 := x0 + 1)
    emulator.clock(&instruction_map, &mut data_map);

    // Check that branch did not occur because x0 == x2
    let pc = emulator.state().pipeline.datapath.instr_addr_o;
    emulator.clock(&instruction_map, &mut data_map);
    assert_eq!(emulator.state().pipeline.datapath.instr_addr_o, pc + 0x4);

    // Check whether the branch occurs (branch to PC + 0x10 because x1 != x2)
    let pc = emulator.state().pipeline.datapath.instr_addr_o;
    emulator.clock(&instruction_map, &mut data_map);
    assert_eq!(emulator.state().pipeline.datapath.instr_addr_o, pc + 0x10);
}

#[test]
fn test_BLT() {
    let mut emulator: Emulator = Emulator::new();

    let mut instruction_map: BTreeMap<u32, u8> = BTreeMap::new();
    let mut data_map: BTreeMap<u32, u8> = BTreeMap::new();

    populate(
        &mut instruction_map,
        &[
            ISA::ADDI.build(Operands {
                rd: 1,
                rs1: 0,
                imm: 1,
                ..Default::default()
            }), // ADDI ( x1 := x0 + 1)
            ISA::BLT.build(Operands {
                rs1: 0,
                rs2: 2,
                imm: 0x10,
                ..Default::default()
            }), // BLT (branch if x0 < x2)
            ISA::BLT.build(Operands {
                rs1: 2,
                rs2: 1,
                imm: 0x10,
                ..Default::default()
            }), // BLT (branch if x2 < x1)
        ],
    );

    // Instruction fetch
    emulator.clock(&instruction_map, &mut data_map);
    // ADDI ( x1 := x0 + 1)
    emulator.clock(&instruction_map, &mut data_map);

    // Check that branch did not occur because x0 >= x2
    let pc = emulator.state().pipeline.datapath.instr_addr_o;
    emulator.clock(&instruction_map, &mut data_map);
    assert_eq!(emulator.state().pipeline.datapath.instr_addr_o, pc + 0x4);

    // Check whether the branch occurs (branch to PC + 0x10 because x2 < x1)
    let pc = emulator.state().pipeline.datapath.instr_addr_o;
    emulator.clock(&instruction_map, &mut data_map);
    assert_eq!(emulator.state().pipeline.datapath.instr_addr_o, pc + 0x10);
}

#[test]
fn test_BGE() {
    let mut emulator: Emulator = Emulator::new();

    let mut instruction_map: BTreeMap<u32, u8> = BTreeMap::new();
    let mut data_map: BTreeMap<u32, u8> = BTreeMap::new();

    populate(
        &mut instruction_map,
        &[
            ISA::ADDI.build(Operands {
                rd: 1,
                rs1: 0,
                imm: 1,
                ..Default::default()
            }), // ADDI ( x1 := x0 + 1)
            ISA::BGE.build(Operands {
                rs1: 2,
                rs2: 1,
                imm: 0x10,
                ..Default::default()
            }), // BGE (branch if x2 >= x1)
            ISA::BGE.build(Operands {
                rs1: 0,
                rs2: 2,
                imm: 0x10,
                ..Default::default()
            }), // BGE (branch if x0 >= x2)
        ],
    );

    // Instruction fetch
    emulator.clock(&instruction_map, &mut data_map);
    // ADDI ( x1 := x0 + 1)
    emulator.clock(&instruction_map, &mut data_map);

    // Check that branch did not occur because x2 < x1
    let pc = emulator.state().pipeline.datapath.instr_addr_o;
    emulator.clock(&instruction_map, &mut data_map);
    assert_eq!(emulator.state().pipeline.datapath.instr_addr_o, pc + 0x4);

    // Check whether the branch occurs (branch to PC + 0x10 because x0 >= x2)
    let pc = emulator.state().pipeline.datapath.instr_addr_o;
    emulator.clock(&instruction_map, &mut data_map);
    assert_eq!(emulator.state().pipeline.datapath.instr_addr_o, pc + 0x10);
}

#[test]
fn test_BLTU() {
    let mut emulator: Emulator = Emulator::new();

    let mut instruction_map: BTreeMap<u32, u8> = BTreeMap::new();
    let mut data_map: BTreeMap<u32, u8> = BTreeMap::new();

    populate(
        &mut instruction_map,
        &[
            ISA::ADDI.build(Operands {
                rd: 1,
                rs1: 0,
                imm: 1,
                ..Default::default()
            }), // ADDI ( x1 := x0 + 1)
            ISA::BLTU.build(Operands {
                rs1: 0,
                rs2: 2,
                imm: 0x10,
                ..Default::default()
            }), // BLTU (branch if x0 < x2)
            ISA::BLTU.build(Operands {
                rs1: 2,
                rs2: 1,
                imm: 0x10,
                ..Default::default()
            }), // BLTU (branch if x2 < x1)
        ],
    );

    // Instruction fetch
    emulator.clock(&instruction_map, &mut data_map);
    // ADDI ( x1 := x0 + 1)
    emulator.clock(&instruction_map, &mut data_map);

    // Check that branch did not occur because x0 >= x2
    let pc = emulator.state().pipeline.datapath.instr_addr_o;
    emulator.clock(&instruction_map, &mut data_map);
    assert_eq!(emulator.state().pipeline.datapath.instr_addr_o, pc + 0x4);

    // Check whether the branch occurs (branch to PC + 0x10 because x2 < x1)
    let pc = emulator.state().pipeline.datapath.instr_addr_o;
    emulator.clock(&instruction_map, &mut data_map);
    assert_eq!(emulator.state().pipeline.datapath.instr_addr_o, pc + 0x10);
}

#[test]
fn test_BGEU() {
    let mut emulator: Emulator = Emulator::new();

    let mut instruction_map: BTreeMap<u32, u8> = BTreeMap::new();
    let mut data_map: BTreeMap<u32, u8> = BTreeMap::new();

    populate(
        &mut instruction_map,
        &[
            ISA::ADDI.build(Operands {
                rd: 1,
                rs1: 0,
                imm: 1,
                ..Default::default()
            }), // ADDI ( x1 := x0 + 1)
            ISA::BGEU.build(Operands {
                rs1: 2,
                rs2: 1,
                imm: 0x10,
                ..Default::default()
            }), // BGEU (branch if x2 >= x1)
            ISA::BGEU.build(Operands {
                rs1: 0,
                rs2: 2,
                imm: 0x10,
                ..Default::default()
            }), // BGEU (branch if x0 >= x2)
        ],
    );

    // Instruction fetch
    emulator.clock(&instruction_map, &mut data_map);
    // ADDI ( x1 := x0 + 1)
    emulator.clock(&instruction_map, &mut data_map);

    // Check that branch did not occur because x2 < x1
    let pc = emulator.state().pipeline.datapath.instr_addr_o;
    emulator.clock(&instruction_map, &mut data_map);
    assert_eq!(emulator.state().pipeline.datapath.instr_addr_o, pc + 0x4);

    // Check whether the branch occurs (branch to PC + 0x10 because x0 >= x2)
    let pc = emulator.state().pipeline.datapath.instr_addr_o;
    emulator.clock(&instruction_map, &mut data_map);
    assert_eq!(emulator.state().pipeline.datapath.instr_addr_o, pc + 0x10);
}

#[test]
fn test_ADDI() {
    let mut emulator: Emulator = Emulator::new();

    let mut instruction_map: BTreeMap<u32, u8> = BTreeMap::new();
    let mut data_map: BTreeMap<u32, u8> = BTreeMap::new();

    // ADDI ( x1 := x0 + 1)
    // ADDI ( x1 := x1 + (-1))
    // ADDI ( x0 := x0 + 1 )
    populate(
        &mut instruction_map,
        &[
            ISA::ADDI.build(Operands {
                rd: 1,
                rs1: 0,
                imm: 1,
                ..Default::default()
            }),
            ISA::ADDI.build(Operands {
                rd: 1,
                rs1: 1,
                imm: -1,
                ..Default::default()
            }),
            ISA::ADDI.build(Operands {
                rd: 0,
                rs1: 0,
                imm: 1,
                ..Default::default()
            }),
        ],
    );

    // Instruction fetch
    emulator.clock(&instruction_map, &mut data_map);

    // ADDI ( x1 := x0 + 1)
    emulator.clock(&instruction_map, &mut data_map);
    assert_eq!(emulator.state().x[1], 1);
    // ADDI ( x1 := x1 + 1)
    emulator.clock(&instruction_map, &mut data_map);
    assert_eq!(emulator.state().x[1], 0);
    // ADDI ( x0 := x0 + 1) <= special case should be a noop
    emulator.clock(&instruction_map, &mut data_map);
    assert_eq!(emulator.state().x[0], 0);
}

#[test]
fn test_SLTI() {
    let mut emulator: Emulator = Emulator::new();

    let mut instruction_map: BTreeMap<u32, u8> = BTreeMap::new();
    let mut data_map: BTreeMap<u32, u8> = BTreeMap::new();

    // SLTI ( x1 := x0 + 1)
    // SLTI ( x1 := x1 + (-1))
    // SLTI ( x0 := x0 + 1 )
}<|MERGE_RESOLUTION|>--- conflicted
+++ resolved
@@ -199,12 +199,6 @@
     populate(
         &mut instruction_map,
         &[
-<<<<<<< HEAD
-            Instruction::I(0b0010011, 1, 0b000, 0, 1),      // ADDI ( x1 := x0 + 1)
-            Instruction::B(0b1100011, 0b000, 1, 2, 0x10),   // BEQ (branch if x1 == x2)
-            Instruction::B(0b1100011, 0b000, 0, 2, 0x10)    // BEQ (branch if x0 == x2)
-        ]
-=======
             ISA::ADDI.build(Operands {
                 rd: 1,
                 rs1: 0,
@@ -224,7 +218,6 @@
                 ..Default::default()
             }), // BEQ (branch if x0 == x2)
         ],
->>>>>>> 75cde555
     );
 
     // Instruction fetch
