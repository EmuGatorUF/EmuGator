/// Struct representing the datapath for the `cve2_top` module.
/// Taken from https://github.com/openhwgroup/cve2/blob/main/rtl/cve2_top.sv

#[derive(Clone, Copy, Debug)]
pub struct CVE2Datapath {
    // Clock and Reset
    pub clk_i: bool,  // Input clock signal.
    pub rst_ni: bool, // Active-low reset signal.

    // Instruction memory interface
    pub instr_req_o: bool,    // Output signal requesting an instruction fetch.
    pub instr_addr_o: u32,    // Output address for fetching instructions.
    pub instr_rdata_i: u32,   // Input data received as the fetched instruction.
    pub instr_gnt_i: bool,    // Input signal indicating the instruction request is granted.
    pub instr_rvalid_i: bool, // Input signal indicating valid instruction data is available.
    pub instr_err_i: bool,    // Input signal indicating an error during instruction fetch.

    // Data memory interface
    pub data_req_o: bool,    // Output signal requesting a data memory operation.
    pub data_addr_o: u32,    // Output address for the data memory operation.
    pub data_wdata_o: u32,   // Output data to be written to memory.
    pub data_rdata_i: u32,   // Input data read from memory.
    pub data_we_o: bool,     // Output write-enable signal for data memory.
<<<<<<< HEAD
    pub data_be_o: u8,       // Output byte-enable (4-bit) for selective byte access in 32-bit words.
    pub data_gnt_i: bool,    // Input signal indicating the data request is granted.
=======
    pub data_be_o: [bool; 4], // Output byte-enable (4-bit) for selective byte access in 32-bit words.
    pub data_gnt_i: bool, // Input signal indicating the data request is granted.
>>>>>>> e5f123f9
    pub data_rvalid_i: bool, // Input signal indicating valid data is available.
    pub data_err_i: bool,    // Input signal indicating an error during the data memory operation.
    
    // Core execution control signals
    pub id_multicycle: u32,   // Output signal indicating if the instruction is a multi-cycle instruction.
    pub fetch_enable_i: bool, // Input signal enabling instruction fetch.
    pub core_sleep_o: bool,   // Output signal indicating if the core is in sleep mode.

    // Interrupt inputs
    pub irq_software_i: bool, // Input software interrupt request signal.
    pub irq_timer_i: bool,    // Input timer interrupt request signal.
    pub irq_external_i: bool, // Input external interrupt request signal.
    pub irq_fast_i: u16,      // Input fast interrupt vector, 16 bits for fast IRQs.
    pub irq_nm_i: bool,       // Input non-maskable interrupt request signal.

    // Debug Interface
    pub debug_req_i: bool, // Input signal indicating a debug request.
}

impl Default for CVE2Datapath {
    fn default() -> Self {
        Self {
            clk_i: Default::default(),
            rst_ni: Default::default(),
            instr_req_o: true,
            instr_addr_o: 0u32,
            instr_rdata_i: Default::default(),
            instr_gnt_i: Default::default(),
            instr_rvalid_i: Default::default(),
            instr_err_i: Default::default(),
            data_req_o: Default::default(),
            data_addr_o: Default::default(),
            data_wdata_o: Default::default(),
            data_rdata_i: Default::default(),
            data_we_o: Default::default(),
            data_be_o: Default::default(),
            data_gnt_i: Default::default(),
            data_rvalid_i: Default::default(),
            data_err_i: Default::default(),
            fetch_enable_i: true,
            core_sleep_o: Default::default(),
            irq_software_i: Default::default(),
            irq_timer_i: Default::default(),
            irq_external_i: Default::default(),
            irq_fast_i: Default::default(),
            irq_nm_i: Default::default(),
            debug_req_i: Default::default(),
            id_multicycle: Default::default(),
            
        }
    }
}

#[allow(non_snake_case)]
#[derive(Copy, Clone, Default, Debug)]
pub struct CVE2Pipeline {
    pub IF: u32,    // Instruction Fetch Buffer
    pub IF_pc: u32, // Program Counter for the IF stage
    pub ID: u32,    // Instruction Decode Buffer
    pub ID_pc: u32, // Program Counter for the ID stage
    pub datapath: CVE2Datapath,
}

impl CVE2Pipeline {}<|MERGE_RESOLUTION|>--- conflicted
+++ resolved
@@ -16,20 +16,15 @@
     pub instr_err_i: bool,    // Input signal indicating an error during instruction fetch.
 
     // Data memory interface
-    pub data_req_o: bool,    // Output signal requesting a data memory operation.
-    pub data_addr_o: u32,    // Output address for the data memory operation.
-    pub data_wdata_o: u32,   // Output data to be written to memory.
-    pub data_rdata_i: u32,   // Input data read from memory.
-    pub data_we_o: bool,     // Output write-enable signal for data memory.
-<<<<<<< HEAD
-    pub data_be_o: u8,       // Output byte-enable (4-bit) for selective byte access in 32-bit words.
-    pub data_gnt_i: bool,    // Input signal indicating the data request is granted.
-=======
-    pub data_be_o: [bool; 4], // Output byte-enable (4-bit) for selective byte access in 32-bit words.
-    pub data_gnt_i: bool, // Input signal indicating the data request is granted.
->>>>>>> e5f123f9
-    pub data_rvalid_i: bool, // Input signal indicating valid data is available.
-    pub data_err_i: bool,    // Input signal indicating an error during the data memory operation.
+    pub data_req_o: bool,       // Output signal requesting a data memory operation.
+    pub data_addr_o: u32,       // Output address for the data memory operation.
+    pub data_wdata_o: u32,      // Output data to be written to memory.
+    pub data_rdata_i: u32,      // Input data read from memory.
+    pub data_we_o: bool,        // Output write-enable signal for data memory.
+    pub data_be_o: [bool; 4],   // Output byte-enable (4-bit) for selective byte access in 32-bit words.
+    pub data_gnt_i: bool,       // Input signal indicating the data request is granted.
+    pub data_rvalid_i: bool,    // Input signal indicating valid data is available.
+    pub data_err_i: bool,       // Input signal indicating an error during the data memory operation.
     
     // Core execution control signals
     pub id_multicycle: u32,   // Output signal indicating if the instruction is a multi-cycle instruction.
