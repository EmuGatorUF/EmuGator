--- conflicted
+++ resolved
@@ -24,13 +24,8 @@
     pub data_be_o: u8, // Output byte-enable (4-bit) for selective byte access in 32-bit words.
     pub data_gnt_i: bool, // Input signal indicating the data request is granted.
     pub data_rvalid_i: bool, // Input signal indicating valid data is available.
-<<<<<<< HEAD
-    pub data_err_i: bool, // Input signal indicating an error during the data memory operation.
-
-=======
     pub data_err_i: bool,    // Input signal indicating an error during the data memory operation.
     
->>>>>>> 34717ccc
     // Core execution control signals
     pub id_multicycle: u32, // Output signal indicating if the instruction is a multi-cycle instruction.
     pub fetch_enable_i: bool, // Input signal enabling instruction fetch.
