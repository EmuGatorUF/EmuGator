--- conflicted
+++ resolved
@@ -40,27 +40,9 @@
                 class: "w-1/2 flex flex-col",
                 div {
                     class: "h-1/3 bg-gray-200 p-4",
-<<<<<<< HEAD
                     // Debug state display
                     div { class: "mb-4 font-mono text-sm whitespace-pre overflow-auto",
                         "{emulator_state:?}"
-=======
-                    button {
-                        class: "bg-green-500 hover:bg-green-600 text-white font-bold py-2 px-4 rounded",
-                        onclick: move |_| {
-                            match assembler::assemble(&source.read()) {
-                                Ok(assembled) => {
-                                    let mut new_state = EmulatorState::default();
-                                    new_state.pipeline.datapath.instr_addr_o = assembled.get_section_start(Section::Text);
-                                    emulator_state.set(new_state);
-                                    assembled_program.set(Some(assembled));
-                                }
-                                Err(e) => {
-                                    info!("Error assembling program: {}", e);
-                                }
-                            }
-                        }, "Start"
->>>>>>> dd020220
                     }
                     // Buttons
                     div { class: "flex gap-2",
@@ -69,7 +51,9 @@
                             onclick: move |_| {
                                 match assembler::assemble(&source.read()) {
                                     Ok(assembled) => {
-                                        emulator_state.set(EmulatorState::default());
+                                        let mut new_state = EmulatorState::default();
+                                        new_state.pipeline.datapath.instr_addr_o = assembled.get_section_start(Section::Text);
+                                        emulator_state.set(new_state);
                                         assembled_program.set(Some(assembled));
                                     }
                                     Err(e) => {
